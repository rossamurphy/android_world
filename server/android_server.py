--- conflicted
+++ resolved
@@ -17,11 +17,11 @@
 This server exposes endpoints to control an Android emulator, execute tasks,
 and manage task execution on AndroidWorld tasks.
 """
+
 import argparse
 import contextlib
 import typing
 from typing import Any
-import argparse
 import functools
 from android_world import registry as aw_registry_module
 from android_world import suite_utils
@@ -30,10 +30,12 @@
 from android_world.env import json_action
 from android_world.env.adb_utils import get_all_package_names
 import fastapi
+
 # CORRECTED: Import run_in_threadpool from fastapi.concurrency
 from fastapi.concurrency import run_in_threadpool
 import pydantic
 import uvicorn
+
 
 class StateResponse(pydantic.BaseModel):
     """Pydantic model for state responses, including pixels and UI elements."""
@@ -54,11 +56,7 @@
         console_port=5554,
         emulator_setup=True,
         freeze_datetime=True,
-<<<<<<< HEAD
-        adb_path=ADB_PATH,  # Use the global ADB_PATH variable
-=======
         adb_path=adb_path,
->>>>>>> 26e131c0
     )
     task_registry = aw_registry_module.TaskRegistry()
     aw_registry = task_registry.get_registry(task_registry.ANDROID_WORLD_FAMILY)
@@ -89,9 +87,7 @@
     AndroidEnv = typing.Annotated[
         interface.AsyncEnv, fastapi.Depends(get_app_android_env)
     ]
-    AndroidSuite = typing.Annotated[
-        suite_utils.Suite, fastapi.Depends(get_app_suite)
-    ]
+    AndroidSuite = typing.Annotated[suite_utils.Suite, fastapi.Depends(get_app_suite)]
 
     @app.post("/reset")
     async def reset(go_home: bool, app_android_env: AndroidEnv):
@@ -224,9 +220,7 @@
         return {"goal": app_suite[task_type][task_idx].goal}
 
     @task_router.get("/template")
-    async def get_task_template(
-        task_type: str, task_idx: int, app_suite: AndroidSuite
-    ):
+    async def get_task_template(task_type: str, task_idx: int, app_suite: AndroidSuite):
         return {"template": app_suite[task_type][task_idx].template}
 
     @task_router.get("/complexity")
@@ -254,7 +248,6 @@
     return app
 
 
-
 def parse_args():
     """Parse command line arguments."""
     parser = argparse.ArgumentParser(
@@ -280,14 +273,6 @@
 
 
 if __name__ == "__main__":
-<<<<<<< HEAD
-    args = parse_args()
-
-    # Set the global ADB_PATH before the app starts
-    ADB_PATH = args.adb_path
-
-    uvicorn.run(app, host=args.host, port=args.port)
-=======
     parser = argparse.ArgumentParser(
         description="Run AndroidWorld Server",
         formatter_class=argparse.ArgumentDefaultsHelpFormatter,
@@ -301,5 +286,4 @@
     )
     args = parser.parse_args()
     app = main(adb_path=args.adb_path)
-    uvicorn.run(app, host="0.0.0.0", port=5001)
->>>>>>> 26e131c0
+    uvicorn.run(app, host="0.0.0.0", port=5001)